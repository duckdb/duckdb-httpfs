#pragma once

#include "duckdb/common/case_insensitive_map.hpp"
#include "duckdb/common/file_system.hpp"
#include "http_state.hpp"
#include "duckdb/common/pair.hpp"
#include "duckdb/common/unordered_map.hpp"
#include "duckdb/common/exception/http_exception.hpp"
#include "duckdb/main/client_data.hpp"
#include "http_metadata_cache.hpp"
#include "httpfs_client.hpp"

#include <mutex>

namespace duckdb {

<<<<<<< HEAD
class HTTPLogger;

using HeaderMap = case_insensitive_map_t<string>;

// avoid including httplib in header
struct ResponseWrapper {
public:
	explicit ResponseWrapper(duckdb_httplib_openssl::Response &res, string &original_url);
	int code;
	string error;
	HeaderMap headers;
	string http_url;
	string body;
};

struct HTTPParams {

	static constexpr uint64_t DEFAULT_TIMEOUT_SECONDS = 30; // 30 sec
	static constexpr uint64_t DEFAULT_RETRIES = 3;
	static constexpr uint64_t DEFAULT_RETRY_WAIT_MS = 100;
	static constexpr float DEFAULT_RETRY_BACKOFF = 4;
	static constexpr bool DEFAULT_FORCE_DOWNLOAD = false;
	static constexpr bool DEFAULT_ENABLE_HTTP_WRITE = false;
	static constexpr bool DEFAULT_KEEP_ALIVE = true;
	static constexpr bool DEFAULT_ENABLE_SERVER_CERT_VERIFICATION = false;
	static constexpr uint64_t DEFAULT_HF_MAX_PER_PAGE = 0;

	uint64_t timeout = DEFAULT_TIMEOUT_SECONDS; // seconds component of a timeout
	uint64_t timeout_usec = 0;                  // usec component of a timeout
	uint64_t retries = DEFAULT_RETRIES;
	uint64_t retry_wait_ms = DEFAULT_RETRY_WAIT_MS;
	float retry_backoff = DEFAULT_RETRY_BACKOFF;
	bool force_download = DEFAULT_FORCE_DOWNLOAD;
	bool enable_http_write = DEFAULT_ENABLE_HTTP_WRITE;
	bool keep_alive = DEFAULT_KEEP_ALIVE;
	bool enable_server_cert_verification = DEFAULT_ENABLE_SERVER_CERT_VERIFICATION;
	idx_t hf_max_per_page = DEFAULT_HF_MAX_PER_PAGE;

	string ca_cert_file;
	string http_proxy;
	idx_t http_proxy_port;
	string http_proxy_username;
	string http_proxy_password;
	string bearer_token;
	unordered_map<string, string> extra_headers;

	static HTTPParams ReadFrom(optional_ptr<FileOpener> opener, optional_ptr<FileOpenerInfo> info);
};

=======
>>>>>>> 00b7758e
class HTTPClientCache {
public:
	//! Get a client from the client cache
	unique_ptr<HTTPClient> GetClient();
	//! Store a client in the cache for reuse
	void StoreClient(unique_ptr<HTTPClient> client);

protected:
	//! The cached clients
	vector<unique_ptr<HTTPClient>> clients;
	//! Lock to fetch a client
	mutex lock;
};

class HTTPFileSystem;

class HTTPFileHandle : public FileHandle {
public:
	HTTPFileHandle(FileSystem &fs, const OpenFileInfo &file, FileOpenFlags flags, unique_ptr<HTTPParams> params);
	~HTTPFileHandle() override;
	// This two-phase construction allows subclasses more flexible setup.
	virtual void Initialize(optional_ptr<FileOpener> opener);

	// We keep an http client stored for connection reuse with keep-alive headers
	HTTPClientCache client_cache;

	unique_ptr<HTTPParams> params;
	HTTPFSParams &http_params;

	// File handle info
	FileOpenFlags flags;
	idx_t length;
	time_t last_modified;
	string etag;
	bool force_full_download;
	bool initialized = false;

	// When using full file download, the full file will be written to a cached file handle
	unique_ptr<CachedFileHandle> cached_file_handle;

	// Read info
	idx_t buffer_available;
	idx_t buffer_idx;
	idx_t file_offset;
	idx_t buffer_start;
	idx_t buffer_end;

	// Used when file handle created with parallel access flag specified.
	std::mutex mu;

	// Read buffer
	duckdb::unique_ptr<data_t[]> read_buffer;
	constexpr static idx_t READ_BUFFER_LEN = 1000000;

<<<<<<< HEAD
        // duckdb::unique_ptr<data_t[]> write_buffer;
	constexpr static idx_t WRITE_BUFFER_LEN = 1000000;
	std::vector<data_t> write_buffer; // Use a vector instead of a fixed-size array
	idx_t write_buffer_idx = 0;       // Tracks the current index in the buffer
	idx_t current_buffer_len;

	shared_ptr<HTTPState> state;

	void AddHeaders(HeaderMap &map);
=======
	void AddHeaders(HTTPHeaders &map);
>>>>>>> 00b7758e

	// Get a Client to run requests over
	unique_ptr<HTTPClient> GetClient();
	// Return the client for re-use
	void StoreClient(unique_ptr<HTTPClient> client);

public:
	void Close() override;

protected:
	//! Create a new Client
	virtual unique_ptr<HTTPClient> CreateClient();
	//! Perform a HEAD request to get the file info (if not yet loaded)
	void LoadFileInfo();

private:
	//! Fully downloads a file
	void FullDownload(HTTPFileSystem &hfs, bool &should_write_cache);
};

class HTTPFileSystem : public FileSystem {
    friend HTTPFileHandle;

public:
	static bool TryParseLastModifiedTime(const string &timestamp, time_t &result);

	vector<OpenFileInfo> Glob(const string &path, FileOpener *opener = nullptr) override {
		return {path}; // FIXME
	}

	// HTTP Requests
	virtual duckdb::unique_ptr<HTTPResponse> HeadRequest(FileHandle &handle, string url, HTTPHeaders header_map);
	// Get Request with range parameter that GETs exactly buffer_out_len bytes from the url
	virtual duckdb::unique_ptr<HTTPResponse> GetRangeRequest(FileHandle &handle, string url, HTTPHeaders header_map,
	                                                         idx_t file_offset, char *buffer_out, idx_t buffer_out_len);
	// Get Request without a range (i.e., downloads full file)
	virtual duckdb::unique_ptr<HTTPResponse> GetRequest(FileHandle &handle, string url, HTTPHeaders header_map);
	// Post Request that can handle variable sized responses without a content-length header (needed for s3 multipart)
	virtual duckdb::unique_ptr<HTTPResponse> PostRequest(FileHandle &handle, string url, HTTPHeaders header_map,
	                                                     string &result, char *buffer_in, idx_t buffer_in_len,
	                                                     string params = "");
	virtual duckdb::unique_ptr<HTTPResponse> PutRequest(FileHandle &handle, string url, HTTPHeaders header_map,
	                                                    char *buffer_in, idx_t buffer_in_len, string params = "");

	virtual duckdb::unique_ptr<HTTPResponse> DeleteRequest(FileHandle &handle, string url, HTTPHeaders header_map);

	// FS methods
	void Read(FileHandle &handle, void *buffer, int64_t nr_bytes, idx_t location) override;
	int64_t Read(FileHandle &handle, void *buffer, int64_t nr_bytes) override;
	void Write(FileHandle &handle, void *buffer, int64_t nr_bytes, idx_t location) override;
	int64_t Write(FileHandle &handle, void *buffer, int64_t nr_bytes) override;
	void FileSync(FileHandle &handle) override;
	int64_t GetFileSize(FileHandle &handle) override;
	time_t GetLastModifiedTime(FileHandle &handle) override;
	string GetVersionTag(FileHandle &handle) override;
	bool FileExists(const string &filename, optional_ptr<FileOpener> opener) override;
	void Seek(FileHandle &handle, idx_t location) override;
	idx_t SeekPosition(FileHandle &handle) override;
	bool CanHandleFile(const string &fpath) override;
	bool CanSeek() override {
		return true;
	}
	bool OnDiskFile(FileHandle &handle) override {
		return false;
	}
	bool IsPipe(const string &filename, optional_ptr<FileOpener> opener) override {
		return false;
	}
	string GetName() const override {
		return "HTTPFileSystem";
	}
	string PathSeparator(const string &path) override {
		return "/";
	}
	static void Verify();

	optional_ptr<HTTPMetadataCache> GetGlobalCache();

protected:
	unique_ptr<FileHandle> OpenFileExtended(const OpenFileInfo &file, FileOpenFlags flags,
	                                        optional_ptr<FileOpener> opener) override;
	bool SupportsOpenFileExtended() const override {
		return true;
	}

	virtual HTTPException GetHTTPError(FileHandle &, const HTTPResponse &response, const string &url);

protected:
	virtual duckdb::unique_ptr<HTTPFileHandle> CreateHandle(const OpenFileInfo &file, FileOpenFlags flags,
	                                                        optional_ptr<FileOpener> opener);

private:
	// Global cache
	mutex global_cache_lock;
	duckdb::unique_ptr<HTTPMetadataCache> global_metadata_cache;
	void FlushBuffer(HTTPFileHandle &hfh);
};

} // namespace duckdb<|MERGE_RESOLUTION|>--- conflicted
+++ resolved
@@ -14,7 +14,6 @@
 
 namespace duckdb {
 
-<<<<<<< HEAD
 class HTTPLogger;
 
 using HeaderMap = case_insensitive_map_t<string>;
@@ -64,8 +63,7 @@
 	static HTTPParams ReadFrom(optional_ptr<FileOpener> opener, optional_ptr<FileOpenerInfo> info);
 };
 
-=======
->>>>>>> 00b7758e
+
 class HTTPClientCache {
 public:
 	//! Get a client from the client cache
@@ -120,8 +118,7 @@
 	duckdb::unique_ptr<data_t[]> read_buffer;
 	constexpr static idx_t READ_BUFFER_LEN = 1000000;
 
-<<<<<<< HEAD
-        // duckdb::unique_ptr<data_t[]> write_buffer;
+  // Write buffer
 	constexpr static idx_t WRITE_BUFFER_LEN = 1000000;
 	std::vector<data_t> write_buffer; // Use a vector instead of a fixed-size array
 	idx_t write_buffer_idx = 0;       // Tracks the current index in the buffer
@@ -130,9 +127,6 @@
 	shared_ptr<HTTPState> state;
 
 	void AddHeaders(HeaderMap &map);
-=======
-	void AddHeaders(HTTPHeaders &map);
->>>>>>> 00b7758e
 
 	// Get a Client to run requests over
 	unique_ptr<HTTPClient> GetClient();
