#include "httpfs.hpp"

#include "duckdb/common/atomic.hpp"
#include "duckdb/common/file_opener.hpp"
#include "duckdb/common/http_stats.hpp"
#include "duckdb/common/thread.hpp"
#include "duckdb/function/scalar/strftime.hpp"
#include "duckdb/common/types/hash.hpp"
#include "duckdb/main/client_context.hpp"
#include "duckdb/main/database.hpp"

#include <chrono>
#include <thread>

#define CPPHTTPLIB_OPENSSL_SUPPORT
#include "httplib.hpp"

#include <map>

namespace duckdb {

static unique_ptr<duckdb_httplib_openssl::Headers> initialize_http_headers(HeaderMap &header_map) {
	auto headers = make_unique<duckdb_httplib_openssl::Headers>();
	for (auto &entry : header_map) {
		headers->insert(entry);
	}
	return headers;
}

HTTPParams HTTPParams::ReadFrom(FileOpener *opener) {
	uint64_t timeout;
	uint64_t retries;
	uint64_t retry_wait_ms;
	float retry_backoff;
	Value value;

	if (opener->TryGetCurrentSetting("http_timeout", value)) {
		timeout = value.GetValue<uint64_t>();
	} else {
		timeout = DEFAULT_TIMEOUT;
	}

	if (opener->TryGetCurrentSetting("http_retries", value)) {
		retries = value.GetValue<uint64_t>();
	} else {
		retries = DEFAULT_RETRIES;
	}

	if (opener->TryGetCurrentSetting("http_retry_wait_ms", value)) {
		retry_wait_ms = value.GetValue<uint64_t>();
	} else {
		retry_wait_ms = DEFAULT_RETRY_WAIT_MS;
	}

	if (opener->TryGetCurrentSetting("http_retry_backoff", value)) {
		retry_backoff = value.GetValue<float>();
	} else {
		retry_backoff = DEFAULT_RETRY_BACKOFF;
	}

	return {timeout, retries, retry_wait_ms, retry_backoff};
}

void HTTPFileSystem::ParseUrl(string &url, string &path_out, string &proto_host_port_out) {
	if (url.rfind("http://", 0) != 0 && url.rfind("https://", 0) != 0) {
		throw IOException("URL needs to start with http:// or https://");
	}
	auto slash_pos = url.find('/', 8);
	if (slash_pos == string::npos) {
		throw IOException("URL needs to contain a '/' after the host");
	}
	proto_host_port_out = url.substr(0, slash_pos);

	path_out = url.substr(slash_pos);

	if (path_out.empty()) {
		throw IOException("URL needs to contain a path");
	}
}

// Retry the request performed by fun using the exponential backoff strategy defined in params. Before retry, the
// retry callback is called
static unique_ptr<ResponseWrapper>
RunRequestWithRetry(const std::function<duckdb_httplib_openssl::Result(void)> &request, string &url, string method,
                    const HTTPParams &params, const std::function<void(void)> &retry_cb = {}) {
	idx_t tries = 0;
	while (true) {
		auto res = request();

		// Connection level errors to retry
		bool should_retry = res.error() == duckdb_httplib_openssl::Error::Read;
		should_retry = should_retry || res.error() == duckdb_httplib_openssl::Error::Connection;
		should_retry = should_retry || res.error() == duckdb_httplib_openssl::Error::Write;

		if (res.error() == duckdb_httplib_openssl::Error::Success) {
			switch (res->status) {
			case 408: // Request Timeout
			case 418: // Server is pretending to be a teapot
			case 429: // Rate limiter hit
			case 503: // Server has error
			case 504: // Server has error
				should_retry = true;
				break;
			default:
				return make_unique<ResponseWrapper>(res.value());
			}
		}

		tries += 1;

		if (should_retry && tries <= params.retries) {
			if (tries > 1) {
				uint64_t sleep_amount = (uint64_t)((float)params.retry_wait_ms * pow(params.retry_backoff, tries - 2));
				std::this_thread::sleep_for(std::chrono::milliseconds(sleep_amount));
			}
			if (retry_cb) {
				retry_cb();
			}
		} else {
			throw IOException(to_string(res.error()) + " error for " + "HTTP " + method + " to '" + url + "'");
		}
	}
}

unique_ptr<ResponseWrapper> HTTPFileSystem::PostRequest(FileHandle &handle, string url, HeaderMap header_map,
                                                        unique_ptr<char[]> &buffer_out, idx_t &buffer_out_len,
                                                        char *buffer_in, idx_t buffer_in_len) {
	auto &hfh = (HTTPFileHandle &)handle;
	string path, proto_host_port;
	ParseUrl(url, path, proto_host_port);
	auto headers = initialize_http_headers(header_map);
<<<<<<< HEAD
	auto client = GetClient(hfh.http_params, proto_host_port.c_str()); // POST requests use fresh connection

	// We use a custom Request method here, because there is no Post call with a contentreceiver in httplib
	idx_t out_offset = 0;
	duckdb_httplib_openssl::Request req;
	req.method = "POST";
	req.path = path;
	req.headers = *headers;
	req.headers.emplace("Content-Type", "application/octet-stream");
	req.content_receiver = [&](const char *data, size_t data_length, uint64_t /*offset*/, uint64_t /*total_length*/) {
		if (hfh.stats) {
			hfh.stats->total_bytes_received += data_length;
		}
		if (out_offset + data_length > buffer_out_len) {
			// Buffer too small, increase its size by at least 2x to fit the new value
			auto new_size = MaxValue<idx_t>(out_offset + data_length, buffer_out_len * 2);
			auto tmp = unique_ptr<char[]> {new char[new_size]};
			memcpy(tmp.get(), buffer_out.get(), buffer_out_len);
			buffer_out = move(tmp);
			buffer_out_len = new_size;
		}
		memcpy(buffer_out.get() + out_offset, data, data_length);
		out_offset += data_length;
		return true;
	};
	req.body.assign(buffer_in, buffer_in_len);

	auto res = client->send(req);
	if (hfh.stats) {
		hfh.stats->post_count++;
		hfh.stats->total_bytes_sent += buffer_in_len;
	}
	if (res.error() != duckdb_httplib_openssl::Error::Success) {
		throw std::runtime_error("HTTP POST error on '" + url + "' (Error code " + to_string((int)res.error()) + ")");
	}
	return make_unique<ResponseWrapper>(res.value());
=======
	idx_t out_offset = 0;

	std::function<duckdb_httplib_openssl::Result(void)> request([&]() {
		auto client = GetClient(hfs.http_params, proto_host_port.c_str());

		// We use a custom Request method here, because there is no Post call with a contentreceiver in httplib
		duckdb_httplib_openssl::Request req;
		req.method = "POST";
		req.path = path;
		req.headers = *headers;
		req.headers.emplace("Content-Type", "application/octet-stream");
		req.content_receiver = [&](const char *data, size_t data_length, uint64_t /*offset*/,
		                           uint64_t /*total_length*/) {
			if (out_offset + data_length > buffer_out_len) {
				// Buffer too small, increase its size by at least 2x to fit the new value
				auto new_size = MaxValue<idx_t>(out_offset + data_length, buffer_out_len * 2);
				auto tmp = unique_ptr<char[]> {new char[new_size]};
				memcpy(tmp.get(), buffer_out.get(), buffer_out_len);
				buffer_out = move(tmp);
				buffer_out_len = new_size;
			}
			memcpy(buffer_out.get() + out_offset, data, data_length);
			out_offset += data_length;
			return true;
		};
		req.body.assign(buffer_in, buffer_in_len);
		return client->send(req);
	});

	return RunRequestWithRetry(request, url, "POST", hfs.http_params);
>>>>>>> c5373e74
}

unique_ptr<duckdb_httplib_openssl::Client> HTTPFileSystem::GetClient(const HTTPParams &http_params,
                                                                     const char *proto_host_port) {
	auto client = make_unique<duckdb_httplib_openssl::Client>(proto_host_port);
	client->set_follow_location(true);
	client->set_keep_alive(true);
	client->enable_server_certificate_verification(false);
	client->set_write_timeout(http_params.timeout);
	client->set_read_timeout(http_params.timeout);
	client->set_connection_timeout(http_params.timeout);
	return client;
}

unique_ptr<ResponseWrapper> HTTPFileSystem::PutRequest(FileHandle &handle, string url, HeaderMap header_map,
                                                       char *buffer_in, idx_t buffer_in_len) {
	auto &hfh = (HTTPFileHandle &)handle;
	string path, proto_host_port;
	ParseUrl(url, path, proto_host_port);
<<<<<<< HEAD
	auto client =
	    GetClient(hfh.http_params, proto_host_port.c_str()); // Put requests use fresh connection for parallel uploads
	auto headers = initialize_http_headers(header_map);

	auto res = client->Put(path.c_str(), *headers, buffer_in, buffer_in_len, "application/octet-stream");

	if (hfh.stats) {
		hfh.stats->post_count++;
		hfh.stats->total_bytes_sent += buffer_in_len;
	}

	if (res.error() != duckdb_httplib_openssl::Error::Success) {
		throw std::runtime_error("HTTP PUT error on '" + url + "' (Error code " + to_string((int)res.error()) + ")");
	}
	return make_unique<ResponseWrapper>(res.value());
=======
	auto headers = initialize_http_headers(header_map);

	std::function<duckdb_httplib_openssl::Result(void)> request([&]() {
		auto client = GetClient(hfs.http_params, proto_host_port.c_str());
		return client->Put(path.c_str(), *headers, buffer_in, buffer_in_len, "application/octet-stream");
	});

	return RunRequestWithRetry(request, url, "PUT", hfs.http_params);
>>>>>>> c5373e74
}

unique_ptr<ResponseWrapper> HTTPFileSystem::HeadRequest(FileHandle &handle, string url, HeaderMap header_map) {
	auto &hfh = (HTTPFileHandle &)handle;
	string path, proto_host_port;
	ParseUrl(url, path, proto_host_port);
	auto headers = initialize_http_headers(header_map);
<<<<<<< HEAD
	auto res = hfh.http_client->Head(path.c_str(), *headers);
	if (hfh.stats) {
		hfh.stats->head_count++;
	}
	if (res.error() != duckdb_httplib_openssl::Error::Success) {
		throw std::runtime_error("HTTP HEAD error on '" + url + "' (Error code " + to_string((int)res.error()) + ")");
	}
	return make_unique<ResponseWrapper>(res.value());
=======

	std::function<duckdb_httplib_openssl::Result(void)> request(
	    [&]() { return hfs.http_client->Head(path.c_str(), *headers); });

	std::function<void(void)> on_retry(
	    [&]() { hfs.http_client = GetClient(hfs.http_params, proto_host_port.c_str()); });

	return RunRequestWithRetry(request, url, "HEAD", hfs.http_params, on_retry);
>>>>>>> c5373e74
}

unique_ptr<ResponseWrapper> HTTPFileSystem::GetRangeRequest(FileHandle &handle, string url, HeaderMap header_map,
                                                            idx_t file_offset, char *buffer_out, idx_t buffer_out_len) {
	auto &hfh = (HTTPFileHandle &)handle;
	string path, proto_host_port;
	ParseUrl(url, path, proto_host_port);
	auto headers = initialize_http_headers(header_map);

	// send the Range header to read only subset of file
	string range_expr = "bytes=" + to_string(file_offset) + "-" + to_string(file_offset + buffer_out_len - 1);
	headers->insert(pair<string, string>("Range", range_expr));

	idx_t out_offset = 0;

<<<<<<< HEAD
	while (true) {
		auto res = hfh.http_client->Get(
		    path.c_str(), *headers,
		    [&](const duckdb_httplib_openssl::Response &response) {
			    if (response.status >= 400) {
				    string error = "HTTP GET error on '" + url + "' (HTTP " + to_string(response.status) + ")";
				    if (response.status == 416) {
					    error += " This could mean the file was changed. Try disabling the duckdb http metadata cache "
					             "if enabled, and confirm the server supports range requests.";
				    }

				    throw std::runtime_error(error);
=======
	std::function<duckdb_httplib_openssl::Result(void)> request([&]() {
		return hfs.http_client->Get(
		    path.c_str(), *headers,
		    [&](const duckdb_httplib_openssl::Response &response) {
			    if (response.status >= 400) {
				    throw IOException("HTTP GET error on '" + url + "' (HTTP " + to_string(response.status) + ")");
>>>>>>> c5373e74
			    }
			    if (response.status < 300) { // done redirecting
				    out_offset = 0;
				    auto content_length = stoll(response.get_header_value("Content-Length", 0));
				    if ((idx_t)content_length != buffer_out_len) {
					    throw IOException("HTTP GET error: Content-Length from server mismatches requested "
					                      "range, server may not support range requests.");
				    }
			    }
			    return true;
		    },
		    [&](const char *data, size_t data_length) {
			    if (hfh.stats) {
				    hfh.stats->total_bytes_received += data_length;
			    }
			    memcpy(buffer_out + out_offset, data, data_length);
			    out_offset += data_length;
			    return true;
		    });
	});

<<<<<<< HEAD
		if (hfh.stats) {
			hfh.stats->get_count++;
		}
		if (res.error() == duckdb_httplib_openssl::Error::Success) {
			return make_unique<ResponseWrapper>(res.value());
		} else {
			// Retry mechanism for the keep-alive connection: sometimes the connection times out and the request will
			// fail with a Read error. Refreshing the connection will solve this.

			if (res.error() == duckdb_httplib_openssl::Error::Read) {
				tries += 1;
				hfh.http_client = GetClient(hfh.http_params, proto_host_port.c_str());
			}
=======
	std::function<void(void)> on_retry(
	    [&]() { hfs.http_client = GetClient(hfs.http_params, proto_host_port.c_str()); });
>>>>>>> c5373e74

	return RunRequestWithRetry(request, url, "GET Range", hfs.http_params, on_retry);
}

HTTPFileHandle::HTTPFileHandle(FileSystem &fs, string path, uint8_t flags, const HTTPParams &http_params)
    : FileHandle(fs, path), http_params(http_params), flags(flags), length(0), buffer_available(0), buffer_idx(0),
      file_offset(0), buffer_start(0), buffer_end(0) {
}

unique_ptr<HTTPFileHandle> HTTPFileSystem::CreateHandle(const string &path, const string &query_param, uint8_t flags,
                                                        FileLockType lock, FileCompressionType compression,
                                                        FileOpener *opener) {
	D_ASSERT(compression == FileCompressionType::UNCOMPRESSED);
	return duckdb::make_unique<HTTPFileHandle>(*this, query_param.empty() ? path : path + "?" + query_param, flags,
	                                           opener ? HTTPParams::ReadFrom(opener) : HTTPParams());
}

unique_ptr<FileHandle> HTTPFileSystem::OpenFile(const string &path, uint8_t flags, FileLockType lock,
                                                FileCompressionType compression, FileOpener *opener) {
	D_ASSERT(compression == FileCompressionType::UNCOMPRESSED);

	// splitting query params from base path
	string stripped_path, query_param;

	auto question_pos = path.find_last_of('?');
	if (question_pos == string::npos) {
		stripped_path = path;
		query_param = "";
	} else {
		stripped_path = path.substr(0, question_pos);
		query_param = path.substr(question_pos + 1);
	}

	auto handle = CreateHandle(stripped_path, query_param, flags, lock, compression, opener);
	handle->Initialize(opener);
	return move(handle);
}

// Buffered read from http file.
// Note that buffering is disabled when FileFlags::FILE_FLAGS_DIRECT_IO is set
void HTTPFileSystem::Read(FileHandle &handle, void *buffer, int64_t nr_bytes, idx_t location) {
	auto &hfh = (HTTPFileHandle &)handle;
	idx_t to_read = nr_bytes;
	idx_t buffer_offset = 0;
	if (location + nr_bytes > hfh.length) {
		throw IOException("out of file");
	}

	// Don't buffer when DirectIO is set.
	if (hfh.flags & FileFlags::FILE_FLAGS_DIRECT_IO && to_read > 0) {
		GetRangeRequest(hfh, hfh.path, {}, location, (char *)buffer, to_read);
		hfh.buffer_available = 0;
		hfh.buffer_idx = 0;
		hfh.file_offset = location + nr_bytes;
		return;
	}

	if (location >= hfh.buffer_start && location < hfh.buffer_end) {
		hfh.file_offset = location;
		hfh.buffer_idx = location - hfh.buffer_start;
		hfh.buffer_available = (hfh.buffer_end - hfh.buffer_start) - hfh.buffer_idx;
	} else {
		// reset buffer
		hfh.buffer_available = 0;
		hfh.buffer_idx = 0;
		hfh.file_offset = location;
	}

	while (to_read > 0) {
		auto buffer_read_len = MinValue<idx_t>(hfh.buffer_available, to_read);
		if (buffer_read_len > 0) {
			D_ASSERT(hfh.buffer_start + hfh.buffer_idx + buffer_read_len <= hfh.buffer_end);
			memcpy((char *)buffer + buffer_offset, hfh.read_buffer.get() + hfh.buffer_idx, buffer_read_len);

			buffer_offset += buffer_read_len;
			to_read -= buffer_read_len;

			hfh.buffer_idx += buffer_read_len;
			hfh.buffer_available -= buffer_read_len;
			hfh.file_offset += buffer_read_len;
		}

		if (to_read > 0 && hfh.buffer_available == 0) {
			auto new_buffer_available = MinValue<idx_t>(hfh.READ_BUFFER_LEN, hfh.length - hfh.file_offset);

			// Bypass buffer if we read more than buffer size
			if (to_read > new_buffer_available) {
				GetRangeRequest(hfh, hfh.path, {}, location + buffer_offset, (char *)buffer + buffer_offset, to_read);
				hfh.buffer_available = 0;
				hfh.buffer_idx = 0;
				hfh.file_offset += to_read;
				break;
			} else {
				GetRangeRequest(hfh, hfh.path, {}, hfh.file_offset, (char *)hfh.read_buffer.get(),
				                new_buffer_available);
				hfh.buffer_available = new_buffer_available;
				hfh.buffer_idx = 0;
				hfh.buffer_start = hfh.file_offset;
				hfh.buffer_end = hfh.buffer_start + new_buffer_available;
			}
		}
	}
}

int64_t HTTPFileSystem::Read(FileHandle &handle, void *buffer, int64_t nr_bytes) {
	auto &hfh = (HTTPFileHandle &)handle;
	idx_t max_read = hfh.length - hfh.file_offset;
	nr_bytes = MinValue<idx_t>(max_read, nr_bytes);
	Read(handle, buffer, nr_bytes, hfh.file_offset);
	return nr_bytes;
}

void HTTPFileSystem::Write(FileHandle &handle, void *buffer, int64_t nr_bytes, idx_t location) {
	throw NotImplementedException("Writing to HTTP files not implemented");
}

int64_t HTTPFileSystem::Write(FileHandle &handle, void *buffer, int64_t nr_bytes) {
	auto &hfh = (HTTPFileHandle &)handle;
	Write(handle, buffer, nr_bytes, hfh.file_offset);
	return nr_bytes;
}

void HTTPFileSystem::FileSync(FileHandle &handle) {
	throw NotImplementedException("FileSync for HTTP files not implemented");
}

int64_t HTTPFileSystem::GetFileSize(FileHandle &handle) {
	auto &sfh = (HTTPFileHandle &)handle;
	return sfh.length;
}

time_t HTTPFileSystem::GetLastModifiedTime(FileHandle &handle) {
	auto &sfh = (HTTPFileHandle &)handle;
	return sfh.last_modified;
}

bool HTTPFileSystem::FileExists(const string &filename) {
	try {
		auto handle = OpenFile(filename.c_str(), FileFlags::FILE_FLAGS_READ);
		auto &sfh = (HTTPFileHandle &)handle;
		if (sfh.length == 0) {
			return false;
		}
		return true;
	} catch (...) {
		return false;
	};
}

bool HTTPFileSystem::CanHandleFile(const string &fpath) {
	return fpath.rfind("https://", 0) == 0 || fpath.rfind("http://", 0) == 0;
}

void HTTPFileSystem::Seek(FileHandle &handle, idx_t location) {
	auto &sfh = (HTTPFileHandle &)handle;
	sfh.file_offset = location;
}

// Get either the local, global, or no cache depending on settings
static HTTPMetadataCache *TryGetMetadataCache(FileOpener *opener, HTTPFileSystem &httpfs) {
	auto client_context = opener->TryGetClientContext();

	if (client_context) {
		bool use_shared_cache = client_context->db->config.options.http_metadata_cache_enable;

		if (use_shared_cache) {
			if (!httpfs.global_metadata_cache) {
				httpfs.global_metadata_cache = make_unique<HTTPMetadataCache>(false, true);
			}
			return httpfs.global_metadata_cache.get();
		} else {
			auto lookup = client_context->registered_state.find("http_cache");
			if (lookup == client_context->registered_state.end()) {
				auto cache = make_shared<HTTPMetadataCache>(true, false);
				client_context->registered_state["http_cache"] = cache;
				return cache.get();
			} else {
				return (HTTPMetadataCache *)lookup->second.get();
			}
		}
	}
	return nullptr;
}

void HTTPFileHandle::Initialize(FileOpener *opener) {
	InitializeClient();
	auto &hfs = (HTTPFileSystem &)file_system;

	HTTPMetadataCache *current_cache = TryGetMetadataCache(opener, hfs);
	stats = HTTPStats::TryGetStats(opener);

	bool should_write_cache = false;
	if (current_cache && !(flags & FileFlags::FILE_FLAGS_WRITE)) {

		HTTPMetadataCacheEntry value;
		bool found = current_cache->Find(path, value);

		if (found) {
			last_modified = value.last_modified;
			length = value.length;

			if (flags & FileFlags::FILE_FLAGS_READ) {
				read_buffer = unique_ptr<data_t[]>(new data_t[READ_BUFFER_LEN]);
			}
			return;
		}

		should_write_cache = true;
	}

	// If we're writing to a file, we might as well remove it from the cache
	if (current_cache && flags & FileFlags::FILE_FLAGS_WRITE) {
		current_cache->Erase(path);
	}

	auto res = hfs.HeadRequest(*this, path, {});

	if (res->code != 200) {
		if ((flags & FileFlags::FILE_FLAGS_WRITE) && res->code == 404) {
			if (!(flags & FileFlags::FILE_FLAGS_FILE_CREATE) && !(flags & FileFlags::FILE_FLAGS_FILE_CREATE_NEW)) {
				throw IOException("Unable to open URL \"" + path +
				                  "\" for writing: file does not exist and CREATE flag is not set");
			}
			length = 0;
			return;
		} else {
			throw IOException("Unable to connect to URL \"" + path + "\": " + to_string(res->code) + " (" + res->error +
			                  ")");
		}
	}

	// Initialize the read buffer now that we know the file exists
	if (flags & FileFlags::FILE_FLAGS_READ) {
		read_buffer = unique_ptr<data_t[]>(new data_t[READ_BUFFER_LEN]);
	}

	length = atoll(res->headers["Content-Length"].c_str());

	if (!res->headers["Last-Modified"].empty()) {
		auto result = StrpTimeFormat::Parse("%a, %d %h %Y %T %Z", res->headers["Last-Modified"]);

		struct tm tm {};
		tm.tm_year = result.data[0] - 1900;
		tm.tm_mon = result.data[1] - 1;
		tm.tm_mday = result.data[2];
		tm.tm_hour = result.data[3];
		tm.tm_min = result.data[4];
		tm.tm_sec = result.data[5];
		tm.tm_isdst = 0;
		last_modified = mktime(&tm);
	}

	if (should_write_cache) {
		current_cache->Insert(path, {length, last_modified});
	}
}

void HTTPFileHandle::InitializeClient() {
	string path_out, proto_host_port;
	HTTPFileSystem::ParseUrl(path, path_out, proto_host_port);
	http_client = HTTPFileSystem::GetClient(this->http_params, proto_host_port.c_str());
}

ResponseWrapper::ResponseWrapper(duckdb_httplib_openssl::Response &res) {
	code = res.status;
	error = res.reason;
	for (auto &h : res.headers) {
		headers[h.first] = h.second;
	}
}

HTTPFileHandle::~HTTPFileHandle() = default;
} // namespace duckdb<|MERGE_RESOLUTION|>--- conflicted
+++ resolved
@@ -125,52 +125,19 @@
 unique_ptr<ResponseWrapper> HTTPFileSystem::PostRequest(FileHandle &handle, string url, HeaderMap header_map,
                                                         unique_ptr<char[]> &buffer_out, idx_t &buffer_out_len,
                                                         char *buffer_in, idx_t buffer_in_len) {
-	auto &hfh = (HTTPFileHandle &)handle;
+	auto &hfs = (HTTPFileHandle &)handle;
 	string path, proto_host_port;
 	ParseUrl(url, path, proto_host_port);
 	auto headers = initialize_http_headers(header_map);
-<<<<<<< HEAD
-	auto client = GetClient(hfh.http_params, proto_host_port.c_str()); // POST requests use fresh connection
-
-	// We use a custom Request method here, because there is no Post call with a contentreceiver in httplib
-	idx_t out_offset = 0;
-	duckdb_httplib_openssl::Request req;
-	req.method = "POST";
-	req.path = path;
-	req.headers = *headers;
-	req.headers.emplace("Content-Type", "application/octet-stream");
-	req.content_receiver = [&](const char *data, size_t data_length, uint64_t /*offset*/, uint64_t /*total_length*/) {
-		if (hfh.stats) {
-			hfh.stats->total_bytes_received += data_length;
-		}
-		if (out_offset + data_length > buffer_out_len) {
-			// Buffer too small, increase its size by at least 2x to fit the new value
-			auto new_size = MaxValue<idx_t>(out_offset + data_length, buffer_out_len * 2);
-			auto tmp = unique_ptr<char[]> {new char[new_size]};
-			memcpy(tmp.get(), buffer_out.get(), buffer_out_len);
-			buffer_out = move(tmp);
-			buffer_out_len = new_size;
-		}
-		memcpy(buffer_out.get() + out_offset, data, data_length);
-		out_offset += data_length;
-		return true;
-	};
-	req.body.assign(buffer_in, buffer_in_len);
-
-	auto res = client->send(req);
-	if (hfh.stats) {
-		hfh.stats->post_count++;
-		hfh.stats->total_bytes_sent += buffer_in_len;
-	}
-	if (res.error() != duckdb_httplib_openssl::Error::Success) {
-		throw std::runtime_error("HTTP POST error on '" + url + "' (Error code " + to_string((int)res.error()) + ")");
-	}
-	return make_unique<ResponseWrapper>(res.value());
-=======
 	idx_t out_offset = 0;
 
 	std::function<duckdb_httplib_openssl::Result(void)> request([&]() {
 		auto client = GetClient(hfs.http_params, proto_host_port.c_str());
+
+		if (hfs.stats) {
+			hfs.stats->post_count++;
+			hfs.stats->total_bytes_sent += buffer_in_len;
+		}
 
 		// We use a custom Request method here, because there is no Post call with a contentreceiver in httplib
 		duckdb_httplib_openssl::Request req;
@@ -180,6 +147,9 @@
 		req.headers.emplace("Content-Type", "application/octet-stream");
 		req.content_receiver = [&](const char *data, size_t data_length, uint64_t /*offset*/,
 		                           uint64_t /*total_length*/) {
+			if (hfs.stats) {
+				hfs.stats->total_bytes_received += data_length;
+			}
 			if (out_offset + data_length > buffer_out_len) {
 				// Buffer too small, increase its size by at least 2x to fit the new value
 				auto new_size = MaxValue<idx_t>(out_offset + data_length, buffer_out_len * 2);
@@ -197,7 +167,6 @@
 	});
 
 	return RunRequestWithRetry(request, url, "POST", hfs.http_params);
->>>>>>> c5373e74
 }
 
 unique_ptr<duckdb_httplib_openssl::Client> HTTPFileSystem::GetClient(const HTTPParams &http_params,
@@ -214,79 +183,60 @@
 
 unique_ptr<ResponseWrapper> HTTPFileSystem::PutRequest(FileHandle &handle, string url, HeaderMap header_map,
                                                        char *buffer_in, idx_t buffer_in_len) {
-	auto &hfh = (HTTPFileHandle &)handle;
-	string path, proto_host_port;
-	ParseUrl(url, path, proto_host_port);
-<<<<<<< HEAD
-	auto client =
-	    GetClient(hfh.http_params, proto_host_port.c_str()); // Put requests use fresh connection for parallel uploads
-	auto headers = initialize_http_headers(header_map);
-
-	auto res = client->Put(path.c_str(), *headers, buffer_in, buffer_in_len, "application/octet-stream");
-
-	if (hfh.stats) {
-		hfh.stats->post_count++;
-		hfh.stats->total_bytes_sent += buffer_in_len;
-	}
-
-	if (res.error() != duckdb_httplib_openssl::Error::Success) {
-		throw std::runtime_error("HTTP PUT error on '" + url + "' (Error code " + to_string((int)res.error()) + ")");
-	}
-	return make_unique<ResponseWrapper>(res.value());
-=======
-	auto headers = initialize_http_headers(header_map);
-
-	std::function<duckdb_httplib_openssl::Result(void)> request([&]() {
-		auto client = GetClient(hfs.http_params, proto_host_port.c_str());
-		return client->Put(path.c_str(), *headers, buffer_in, buffer_in_len, "application/octet-stream");
-	});
-
-	return RunRequestWithRetry(request, url, "PUT", hfs.http_params);
->>>>>>> c5373e74
-}
-
-unique_ptr<ResponseWrapper> HTTPFileSystem::HeadRequest(FileHandle &handle, string url, HeaderMap header_map) {
-	auto &hfh = (HTTPFileHandle &)handle;
+	auto &hfs = (HTTPFileHandle &)handle;
 	string path, proto_host_port;
 	ParseUrl(url, path, proto_host_port);
 	auto headers = initialize_http_headers(header_map);
-<<<<<<< HEAD
-	auto res = hfh.http_client->Head(path.c_str(), *headers);
-	if (hfh.stats) {
-		hfh.stats->head_count++;
-	}
-	if (res.error() != duckdb_httplib_openssl::Error::Success) {
-		throw std::runtime_error("HTTP HEAD error on '" + url + "' (Error code " + to_string((int)res.error()) + ")");
-	}
-	return make_unique<ResponseWrapper>(res.value());
-=======
-
-	std::function<duckdb_httplib_openssl::Result(void)> request(
-	    [&]() { return hfs.http_client->Head(path.c_str(), *headers); });
-
-	std::function<void(void)> on_retry(
-	    [&]() { hfs.http_client = GetClient(hfs.http_params, proto_host_port.c_str()); });
-
-	return RunRequestWithRetry(request, url, "HEAD", hfs.http_params, on_retry);
->>>>>>> c5373e74
-}
-
-unique_ptr<ResponseWrapper> HTTPFileSystem::GetRangeRequest(FileHandle &handle, string url, HeaderMap header_map,
-                                                            idx_t file_offset, char *buffer_out, idx_t buffer_out_len) {
-	auto &hfh = (HTTPFileHandle &)handle;
+
+	std::function<duckdb_httplib_openssl::Result(void)> request([&]() {
+		auto client = GetClient(hfs.http_params, proto_host_port.c_str());
+		if (hfs.stats) {
+			hfs.stats->put_count++;
+			hfs.stats->total_bytes_sent += buffer_in_len;
+		}
+		return client->Put(path.c_str(), *headers, buffer_in, buffer_in_len, "application/octet-stream");
+	});
+
+	return RunRequestWithRetry(request, url, "PUT", hfs.http_params);
+}
+
+unique_ptr<ResponseWrapper> HTTPFileSystem::HeadRequest(FileHandle &handle, string url, HeaderMap header_map) {
+	auto &hfs = (HTTPFileHandle &)handle;
 	string path, proto_host_port;
 	ParseUrl(url, path, proto_host_port);
 	auto headers = initialize_http_headers(header_map);
 
+	std::function<duckdb_httplib_openssl::Result(void)> request([&]() {
+		if (hfs.stats) {
+			hfs.stats->head_count++;
+		}
+		return hfs.http_client->Head(path.c_str(), *headers);
+	});
+
+	std::function<void(void)> on_retry(
+	    [&]() { hfs.http_client = GetClient(hfs.http_params, proto_host_port.c_str()); });
+
+	return RunRequestWithRetry(request, url, "HEAD", hfs.http_params, on_retry);
+}
+
+unique_ptr<ResponseWrapper> HTTPFileSystem::GetRangeRequest(FileHandle &handle, string url, HeaderMap header_map,
+                                                            idx_t file_offset, char *buffer_out, idx_t buffer_out_len) {
+	auto &hfs = (HTTPFileHandle &)handle;
+	string path, proto_host_port;
+	ParseUrl(url, path, proto_host_port);
+	auto headers = initialize_http_headers(header_map);
+
 	// send the Range header to read only subset of file
 	string range_expr = "bytes=" + to_string(file_offset) + "-" + to_string(file_offset + buffer_out_len - 1);
 	headers->insert(pair<string, string>("Range", range_expr));
 
 	idx_t out_offset = 0;
 
-<<<<<<< HEAD
-	while (true) {
-		auto res = hfh.http_client->Get(
+	std::function<duckdb_httplib_openssl::Result(void)> request([&]() {
+		if (hfs.stats) {
+			hfs.stats->get_count++;
+		}
+		return hfs.http_client->Get(
 		    path.c_str(), *headers,
 		    [&](const duckdb_httplib_openssl::Response &response) {
 			    if (response.status >= 400) {
@@ -295,16 +245,7 @@
 					    error += " This could mean the file was changed. Try disabling the duckdb http metadata cache "
 					             "if enabled, and confirm the server supports range requests.";
 				    }
-
-				    throw std::runtime_error(error);
-=======
-	std::function<duckdb_httplib_openssl::Result(void)> request([&]() {
-		return hfs.http_client->Get(
-		    path.c_str(), *headers,
-		    [&](const duckdb_httplib_openssl::Response &response) {
-			    if (response.status >= 400) {
-				    throw IOException("HTTP GET error on '" + url + "' (HTTP " + to_string(response.status) + ")");
->>>>>>> c5373e74
+				    throw IOException(error);
 			    }
 			    if (response.status < 300) { // done redirecting
 				    out_offset = 0;
@@ -317,8 +258,8 @@
 			    return true;
 		    },
 		    [&](const char *data, size_t data_length) {
-			    if (hfh.stats) {
-				    hfh.stats->total_bytes_received += data_length;
+			    if (hfs.stats) {
+				    hfs.stats->total_bytes_received += data_length;
 			    }
 			    memcpy(buffer_out + out_offset, data, data_length);
 			    out_offset += data_length;
@@ -326,24 +267,8 @@
 		    });
 	});
 
-<<<<<<< HEAD
-		if (hfh.stats) {
-			hfh.stats->get_count++;
-		}
-		if (res.error() == duckdb_httplib_openssl::Error::Success) {
-			return make_unique<ResponseWrapper>(res.value());
-		} else {
-			// Retry mechanism for the keep-alive connection: sometimes the connection times out and the request will
-			// fail with a Read error. Refreshing the connection will solve this.
-
-			if (res.error() == duckdb_httplib_openssl::Error::Read) {
-				tries += 1;
-				hfh.http_client = GetClient(hfh.http_params, proto_host_port.c_str());
-			}
-=======
 	std::function<void(void)> on_retry(
 	    [&]() { hfs.http_client = GetClient(hfs.http_params, proto_host_port.c_str()); });
->>>>>>> c5373e74
 
 	return RunRequestWithRetry(request, url, "GET Range", hfs.http_params, on_retry);
 }
